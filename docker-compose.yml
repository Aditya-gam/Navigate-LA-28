--- conflicted
+++ resolved
@@ -72,12 +72,6 @@
       - navigate_la_28
     command: >
       bash -c "
-<<<<<<< HEAD
-        # Start SparkSQL
-        echo 'Starting SparkSQL...' &&
-        /opt/bitnami/spark/bin/spark-sql
-      "
-=======
         /opt/bitnami/spark/bin/spark-class org.apache.spark.deploy.master.Master --host 0.0.0.0 --port 7077 &&
         bash /opt/move_to_hdfs.sh &&
         /opt/bitnami/spark/bin/spark-sql
@@ -100,7 +94,6 @@
       bash -c "
         /opt/bitnami/spark/bin/spark-class org.apache.spark.deploy.worker.Worker spark://spark:7077
       "
->>>>>>> 5ac6c53c
 
   postgres:
     container_name: navigate_la_postgres
