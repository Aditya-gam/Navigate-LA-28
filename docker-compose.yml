services:
  client:
    container_name: navigate_la_frontend
    image: node:18
    working_dir: /app
    ports:
      - "3030:3030"
    volumes:
      - ./client:/app
    command: >
      bash -c "npm install &&
               npm install --save react-app-rewired crypto-browserify stream-browserify os-browserify path-browserify &&
               npm run start"
    depends_on:
      - server
    networks:
      - navigate_la_28
    environment:
      - WATCHPACK_POLLING=true
      - WDS_SOCKET_PORT=3030

  server:
    container_name: navigate_la_backend
    build: ./server
    ports:
      - "8000:8000"
    volumes:
      - ./server:/app
      - ./server/datasets:/app/datasets
    environment:
      - PYTHONPATH=/app
    networks:
      - navigate_la_28
    depends_on:
      - postgres
      - postgres_test
    command: >
      bash -c "
        python models/init_db.py &&
        uvicorn main:app --host 0.0.0.0 --port 8000 --reload
      "

  hadoop:
    container_name: hadoop
    image: bde2020/hadoop-namenode:2.0.0-hadoop3.2.1-java8
    environment:
      - CLUSTER_NAME=test
    ports:
      - "9870:9870"
      - "9000:9000"
    volumes:
      - hadoop_namenode:/hadoop/dfs/name
      - ./hadoop/conf:/opt/hadoop-3.2.1/etc/hadoop
    networks:
      - navigate_la_28

  spark:
    container_name: spark_master
    build:
      context: ./spark
      dockerfile: Dockerfile # Custom Dockerfile to add Hadoop
    environment:
      - SPARK_MODE=standalone
      - DATASET_DIR=/datasets # Path to datasets in the container
    ports:
      - "7077:7077" # Spark Master Port
      - "8080:8080" # Spark Master Web UI
    volumes:
      - ./spark/conf:/opt/bitnami/spark/conf
<<<<<<< HEAD
=======
      - ./move_to_hdfs.sh:/opt/move_to_hdfs.sh # Mount the script
      - D:/Projects/Navigate-LA-28/datasets:/datasets # Mount host datasets to container
>>>>>>> 041bb01b
    networks:
      - navigate_la_28
    command: >
      bash -c "
        /opt/bitnami/spark/bin/spark-class org.apache.spark.deploy.master.Master --host 0.0.0.0 --port 7077 &&
        bash /opt/move_to_hdfs.sh &&
        /opt/bitnami/spark/bin/spark-sql
      "

  spark-worker:
    container_name: spark_worker
    image: bitnami/spark:3.3.0
    environment:
      - SPARK_MODE=worker
      - SPARK_MASTER_URL=spark://spark:7077
    depends_on:
      - spark
    networks:
      - navigate_la_28
    ports:
      - "8081:8081" # Spark Worker Web UI
    command: >
      bash -c "
        /opt/bitnami/spark/bin/spark-class org.apache.spark.deploy.worker.Worker spark://spark:7077
      "

  postgres:
    container_name: navigate_la_postgres
    image: postgres:13
    environment:
      POSTGRES_USER: la28_user
      POSTGRES_PASSWORD: bigdata_la28
      POSTGRES_DB: navigate_la28_db
    ports:
      - "5433:5432"
    volumes:
      - postgres_data:/var/lib/postgresql/data
    networks:
      - navigate_la_28

  postgres_test:
    container_name: navigate_la_postgres_test
    image: postgres:13
    environment:
      POSTGRES_USER: la28_user
      POSTGRES_PASSWORD: bigdata_la28
      POSTGRES_DB: navigate_la28_test_db
    ports:
      - "5434:5432" # Use a different port to avoid conflicts with the production database
    volumes:
      - postgres_test_data:/var/lib/postgresql/data
    networks:
      - navigate_la_28

volumes:
  hadoop_namenode:
  postgres_data:
  postgres_test_data:

networks:
  navigate_la_28:<|MERGE_RESOLUTION|>--- conflicted
+++ resolved
@@ -67,11 +67,6 @@
       - "8080:8080" # Spark Master Web UI
     volumes:
       - ./spark/conf:/opt/bitnami/spark/conf
-<<<<<<< HEAD
-=======
-      - ./move_to_hdfs.sh:/opt/move_to_hdfs.sh # Mount the script
-      - D:/Projects/Navigate-LA-28/datasets:/datasets # Mount host datasets to container
->>>>>>> 041bb01b
     networks:
       - navigate_la_28
     command: >
