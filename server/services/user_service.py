--- conflicted
+++ resolved
@@ -1,12 +1,8 @@
 # server/services/user_service.py
 from sqlalchemy.ext.asyncio import AsyncSession
 from sqlalchemy.future import select
-<<<<<<< HEAD
 from sqlalchemy.exc import SQLAlchemyError
 from sqlalchemy.orm import selectinload
-=======
-from sqlalchemy.exc import IntegrityError, SQLAlchemyError
->>>>>>> 50cc47b9
 import bcrypt
 from typing import Optional
 
@@ -27,7 +23,6 @@
             usages=[],
         )
         db.add(db_user)
-<<<<<<< HEAD
         await db.commit()  # Commit the transaction
 
         # Fetch the complete user with relationships after creation
@@ -38,14 +33,6 @@
         )
         result = await db.execute(stmt)
         return result.scalars().first()
-=======
-        await db.commit()
-        await db.refresh(db_user)
-        return db_user
-    except IntegrityError:
-        await db.rollback()
-        raise Exception("Username already exists.")
->>>>>>> 50cc47b9
     except SQLAlchemyError as e:
         await db.rollback()
         raise Exception(f"Error creating user: {str(e)}")
