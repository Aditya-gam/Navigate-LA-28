# server/routes/review_routes.py

# Import FastAPI modules for routing, dependencies, and exceptions
from fastapi import APIRouter, Depends, HTTPException, status
# For asynchronous database sessions
from sqlalchemy.ext.asyncio import AsyncSession

# Import schemas for request and response validation
from schemas.review import ReviewCreate, Review, ReviewUpdate
<<<<<<< HEAD
# Import service functions for review operations
from services.review_service import create_review, get_review, update_review, delete_review
# Import database dependency for session management
=======
from services.review_service import (
    create_review,
    get_review,
    update_review,
    delete_review,
)
>>>>>>> 002e0c20
from config.database import get_db

# Create an APIRouter instance for review routes
router = APIRouter()

# Define a constant for the "Review not found" message
REVIEW_NOT_FOUND = "Review not found"


@router.post("/reviews/", response_model=Review, status_code=201)
async def create_review_route(
    review: ReviewCreate,  # Request body containing review data
    db: AsyncSession = Depends(get_db),  # Database session dependency
):
    """
    Endpoint to create a new review.

    Args:
        review (ReviewCreate): The review data to be created.
        db (AsyncSession): Database session for executing queries.

    Returns:
        Review: The newly created review.

    Raises:
        HTTPException: If an unexpected error occurs during creation (500 Internal Server Error).
    """
    try:
        # Create a new review and return the created record
        return await create_review(db, review)
    except Exception as e:
        # Handle unexpected errors and return a 500 Internal Server Error
        raise HTTPException(
<<<<<<< HEAD
            status_code=status.HTTP_500_INTERNAL_SERVER_ERROR,
            detail=str(e),  # Include the error details for debugging
=======
            status_code=status.HTTP_500_INTERNAL_SERVER_ERROR, detail=str(e)
>>>>>>> 002e0c20
        )


@router.get("/reviews/{review_id}", response_model=Review)
async def read_review_route(
    review_id: int,  # ID of the review to retrieve
    db: AsyncSession = Depends(get_db),  # Database session dependency
):
    """
    Endpoint to retrieve a review by its ID.

    Args:
        review_id (int): The ID of the review to retrieve.
        db (AsyncSession): Database session for executing queries.

    Returns:
        Review: The retrieved review.

    Raises:
        HTTPException:
            - 404 Not Found: If the review is not found.
            - 500 Internal Server Error: For unexpected errors.
    """
    try:
        # Retrieve the review by ID
        review = await get_review(db, review_id)
        if not review:
            detail = REVIEW_NOT_FOUND,  # Error message for missing review
            raise HTTPException(
<<<<<<< HEAD
                status_code=status.HTTP_404_NOT_FOUND,
                detail=detail,  # Error message for missing review
            )
        return review  # Return the retrieved review
=======
                status_code=status.HTTP_404_NOT_FOUND, detail="Review not found"
            )
        return review
>>>>>>> 002e0c20
    except HTTPException as e:
        # Rethrow known HTTP exceptions
        raise e
    except Exception as e:
        # Handle unexpected exceptions and return a 500 Internal Server Error
        raise HTTPException(
<<<<<<< HEAD
            status_code=status.HTTP_500_INTERNAL_SERVER_ERROR,
            detail=str(e),  # Include the error details for debugging
=======
            status_code=status.HTTP_500_INTERNAL_SERVER_ERROR, detail=str(e)
>>>>>>> 002e0c20
        )


@router.put("/reviews/{review_id}", response_model=Review)
async def update_review_route(
<<<<<<< HEAD
    review_id: int,  # ID of the review to update
    review: ReviewUpdate,  # Request body containing updated review data
    db: AsyncSession = Depends(get_db),  # Database session dependency
):
    """
    Endpoint to update a review by its ID.

    Args:
        review_id (int): The ID of the review to update.
        review (ReviewUpdate): The updated review data.
        db (AsyncSession): Database session for executing queries.

    Returns:
        Review: The updated review.

    Raises:
        HTTPException:
            - 404 Not Found: If the review is not found.
            - 500 Internal Server Error: For unexpected errors.
    """
=======
    review_id: int, review: ReviewUpdate, db: AsyncSession = Depends(get_db)
):
>>>>>>> 002e0c20
    try:
        # Update the review and return the updated record
        updated_review = await update_review(db, review_id, review)
        if not updated_review:
            # If no review is updated, raise a 404 Not Found error
            detail = REVIEW_NOT_FOUND,  # Error message for missing review
            raise HTTPException(
<<<<<<< HEAD
                status_code=status.HTTP_404_NOT_FOUND,
                detail=detail,  # Error message for missing review
            )
        return updated_review  # Return the updated review
=======
                status_code=status.HTTP_404_NOT_FOUND, detail="Review not found"
            )
        return updated_review
>>>>>>> 002e0c20
    except HTTPException as e:
        # Rethrow known HTTP exceptions
        raise e
    except Exception as e:
        # Handle unexpected exceptions and return a 500 Internal Server Error
        raise HTTPException(
<<<<<<< HEAD
            status_code=status.HTTP_500_INTERNAL_SERVER_ERROR,
            detail=str(e),  # Include the error details for debugging
        )


@router.delete("/reviews/{review_id}", status_code=204)
async def delete_review_route(
    review_id: int,  # ID of the review to delete
    db: AsyncSession = Depends(get_db),  # Database session dependency
):
    """
    Endpoint to delete a review by its ID.

    Args:
        review_id (int): The ID of the review to delete.
        db (AsyncSession): Database session for executing queries.

    Returns:
        None: A successful deletion returns a 204 No Content response.

    Raises:
        HTTPException:
            - 404 Not Found: If the review is not found.
            - 500 Internal Server Error: For unexpected errors.
    """
=======
            status_code=status.HTTP_500_INTERNAL_SERVER_ERROR, detail=str(e)
        )


@router.delete("/reviews/{review_id}", status_code=203)
async def delete_review_route(review_id: int, db: AsyncSession = Depends(get_db)):
>>>>>>> 002e0c20
    try:
        # Attempt to delete the review
        if not await delete_review(db, review_id):
            # If no review is deleted, raise a 404 Not Found error
            detail = REVIEW_NOT_FOUND,  # Error message for missing review
            raise HTTPException(
<<<<<<< HEAD
                status_code=status.HTTP_404_NOT_FOUND,
                detail=detail,  # Error message for missing review
=======
                status_code=status.HTTP_404_NOT_FOUND, detail="Review not found"
>>>>>>> 002e0c20
            )
    except HTTPException as e:
        # Rethrow known HTTP exceptions
        raise e
    except Exception as e:
        # Handle unexpected exceptions and return a 500 Internal Server Error
        raise HTTPException(
<<<<<<< HEAD
            status_code=status.HTTP_500_INTERNAL_SERVER_ERROR,
            detail=str(e),  # Include the error details for debugging
=======
            status_code=status.HTTP_500_INTERNAL_SERVER_ERROR, detail=str(e)
>>>>>>> 002e0c20
        )<|MERGE_RESOLUTION|>--- conflicted
+++ resolved
@@ -7,18 +7,11 @@
 
 # Import schemas for request and response validation
 from schemas.review import ReviewCreate, Review, ReviewUpdate
-<<<<<<< HEAD
+
 # Import service functions for review operations
 from services.review_service import create_review, get_review, update_review, delete_review
 # Import database dependency for session management
-=======
-from services.review_service import (
-    create_review,
-    get_review,
-    update_review,
-    delete_review,
-)
->>>>>>> 002e0c20
+
 from config.database import get_db
 
 # Create an APIRouter instance for review routes
@@ -52,12 +45,8 @@
     except Exception as e:
         # Handle unexpected errors and return a 500 Internal Server Error
         raise HTTPException(
-<<<<<<< HEAD
             status_code=status.HTTP_500_INTERNAL_SERVER_ERROR,
             detail=str(e),  # Include the error details for debugging
-=======
-            status_code=status.HTTP_500_INTERNAL_SERVER_ERROR, detail=str(e)
->>>>>>> 002e0c20
         )
 
 
@@ -87,34 +76,25 @@
         if not review:
             detail = REVIEW_NOT_FOUND,  # Error message for missing review
             raise HTTPException(
-<<<<<<< HEAD
                 status_code=status.HTTP_404_NOT_FOUND,
                 detail=detail,  # Error message for missing review
             )
         return review  # Return the retrieved review
-=======
                 status_code=status.HTTP_404_NOT_FOUND, detail="Review not found"
             )
-        return review
->>>>>>> 002e0c20
     except HTTPException as e:
         # Rethrow known HTTP exceptions
         raise e
     except Exception as e:
         # Handle unexpected exceptions and return a 500 Internal Server Error
         raise HTTPException(
-<<<<<<< HEAD
             status_code=status.HTTP_500_INTERNAL_SERVER_ERROR,
             detail=str(e),  # Include the error details for debugging
-=======
-            status_code=status.HTTP_500_INTERNAL_SERVER_ERROR, detail=str(e)
->>>>>>> 002e0c20
         )
 
 
 @router.put("/reviews/{review_id}", response_model=Review)
 async def update_review_route(
-<<<<<<< HEAD
     review_id: int,  # ID of the review to update
     review: ReviewUpdate,  # Request body containing updated review data
     db: AsyncSession = Depends(get_db),  # Database session dependency
@@ -135,10 +115,6 @@
             - 404 Not Found: If the review is not found.
             - 500 Internal Server Error: For unexpected errors.
     """
-=======
-    review_id: int, review: ReviewUpdate, db: AsyncSession = Depends(get_db)
-):
->>>>>>> 002e0c20
     try:
         # Update the review and return the updated record
         updated_review = await update_review(db, review_id, review)
@@ -146,23 +122,16 @@
             # If no review is updated, raise a 404 Not Found error
             detail = REVIEW_NOT_FOUND,  # Error message for missing review
             raise HTTPException(
-<<<<<<< HEAD
                 status_code=status.HTTP_404_NOT_FOUND,
                 detail=detail,  # Error message for missing review
             )
         return updated_review  # Return the updated review
-=======
-                status_code=status.HTTP_404_NOT_FOUND, detail="Review not found"
-            )
-        return updated_review
->>>>>>> 002e0c20
     except HTTPException as e:
         # Rethrow known HTTP exceptions
         raise e
     except Exception as e:
         # Handle unexpected exceptions and return a 500 Internal Server Error
         raise HTTPException(
-<<<<<<< HEAD
             status_code=status.HTTP_500_INTERNAL_SERVER_ERROR,
             detail=str(e),  # Include the error details for debugging
         )
@@ -188,26 +157,14 @@
             - 404 Not Found: If the review is not found.
             - 500 Internal Server Error: For unexpected errors.
     """
-=======
-            status_code=status.HTTP_500_INTERNAL_SERVER_ERROR, detail=str(e)
-        )
-
-
-@router.delete("/reviews/{review_id}", status_code=203)
-async def delete_review_route(review_id: int, db: AsyncSession = Depends(get_db)):
->>>>>>> 002e0c20
     try:
         # Attempt to delete the review
         if not await delete_review(db, review_id):
             # If no review is deleted, raise a 404 Not Found error
             detail = REVIEW_NOT_FOUND,  # Error message for missing review
             raise HTTPException(
-<<<<<<< HEAD
                 status_code=status.HTTP_404_NOT_FOUND,
                 detail=detail,  # Error message for missing review
-=======
-                status_code=status.HTTP_404_NOT_FOUND, detail="Review not found"
->>>>>>> 002e0c20
             )
     except HTTPException as e:
         # Rethrow known HTTP exceptions
@@ -215,10 +172,6 @@
     except Exception as e:
         # Handle unexpected exceptions and return a 500 Internal Server Error
         raise HTTPException(
-<<<<<<< HEAD
             status_code=status.HTTP_500_INTERNAL_SERVER_ERROR,
             detail=str(e),  # Include the error details for debugging
-=======
-            status_code=status.HTTP_500_INTERNAL_SERVER_ERROR, detail=str(e)
->>>>>>> 002e0c20
         )